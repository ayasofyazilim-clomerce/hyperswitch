#! /usr/bin/env bash

function find_prev_connector() {
    self=scripts/add_connector.sh
    # Comment below line to stop undoing changes when the script is triggered, make sure you undo this change before pushing
    git checkout $self
    cp $self $self.tmp
    # Add new connector to existing list and sort it
<<<<<<< HEAD
    connectors=(aci adyen adyenplatform airwallex applepay authorizedotnet bambora bamboraapac bankofamerica billwerk bitpay bluesnap boku braintree cashtocode checkout coinbase cryptopay cybersource datatrans deutschebank dlocal dummyconnector ebanx esnekpos fiserv fiservemea fiuu forte globalpay globepay gocardless gpayments helcim iatapay itaubank klarna mifinity mollie multisafepay netcetera nexinets nexixpay noon novalnet nuvei opayo opennode paybox payeezy payme payone paypal payu placetopay plaid powertranz prophetpay rapyd razorpay shift4 square stax stripe taxjar threedsecureio thunes trustpay tsys volt wellsfargo wellsfargopayout wise worldline worldpay zsl "$1")
=======
    connectors=(aci adyen adyenplatform airwallex applepay authorizedotnet bambora bamboraapac bankofamerica billwerk bitpay bluesnap boku braintree cashtocode checkout coinbase cryptopay cybersource datatrans deutschebank digitalvirgo dlocal dummyconnector ebanx fiserv fiservemea fiuu forte globalpay globepay gocardless gpayments helcim iatapay itaubank klarna mifinity mollie multisafepay netcetera nexinets nexixpay noon novalnet nuvei opayo opennode paybox payeezy payme payone paypal payu placetopay plaid powertranz prophetpay rapyd razorpay shift4 square stax stripe taxjar threedsecureio thunes trustpay tsys volt wellsfargo wellsfargopayout wise worldline worldpay zsl "$1")
>>>>>>> 9afb4119
    IFS=$'\n' sorted=($(sort <<<"${connectors[*]}")); unset IFS
    res=`echo ${sorted[@]}`
    sed -i'' -e "s/^    connectors=.*/    connectors=($res \"\$1\")/" $self.tmp
    for i in "${!sorted[@]}"; do
    if [ "${sorted[$i]}" = "$1" ] && [ $i != "0" ]; then
        # Find and return the connector name where this new connector should be added next to it
        eval "$2='${sorted[i-1]}'"
        mv $self.tmp $self
        rm $self.tmp-e
        return 0
    fi
    done
    mv $self.tmp $self
    rm $self.tmp-e
    # If the new connector needs to be added in first place, add it after Aci, sorted order needs to be covered in code review
    eval "$2='aci'"
}

payment_gateway=$(echo $1 | tr '[:upper:]' '[:lower:]')
base_url=$2;
payment_gateway_camelcase="$(tr '[:lower:]' '[:upper:]' <<< ${payment_gateway:0:1})${payment_gateway:1}"
src="crates/router/src"
conn="crates/hyperswitch_connectors/src/connectors"
tests="../../tests/connectors"
test_utils="../../../test_utils/src"
SCRIPT="$( cd -- "$(dirname "$0")" >/dev/null 2>&1 ; pwd -P )"
RED='\033[0;31m'
GREEN='\033[0;32m'
ORANGE='\033[0;33m'

if [ -z "$payment_gateway" ] || [ -z "$base_url" ]; then
    echo "$RED Connector name or base_url not present: try $GREEN\"sh add_connector.sh adyen https://test.adyen.com\""
    exit
fi
cd $SCRIPT/..

# Remove template files if already created for this connector
rm -rf $conn/$payment_gateway $conn/$payment_gateway.rs
git checkout $conn.rs $src/types/api.rs $src/configs/settings.rs config/development.toml config/docker_compose.toml config/config.example.toml loadtest/config/development.toml crates/api_models/src/enums.rs crates/euclid/src/enums.rs crates/api_models/src/routing.rs $src/core/payments/flows.rs crates/common_enums/src/enums.rs $src/types/transformers.rs $src/core/admin.rs

# Add enum for this connector in required places
previous_connector=''
find_prev_connector $payment_gateway previous_connector
previous_connector_camelcase="$(tr '[:lower:]' '[:upper:]' <<< ${previous_connector:0:1})${previous_connector:1}"
sed -i'' -e "s|pub mod $previous_connector;|pub mod $previous_connector;\npub mod ${payment_gateway};|" $conn.rs
sed -i'' -e "s/};/, ${payment_gateway}::${payment_gateway_camelcase},\n};/" $conn.rs
sed -i'' -e "0,/};/s/};/, ${payment_gateway}, ${payment_gateway}::${payment_gateway_camelcase},\n};/" $src/connector.rs
sed -i'' -e "s|$previous_connector_camelcase \(.*\)|$previous_connector_camelcase \1\n\t\t\tenums::Connector::${payment_gateway_camelcase} => Ok(ConnectorEnum::Old(\Box::new(\connector::${payment_gateway_camelcase}))),|" $src/types/api.rs
sed -i'' -e "s|$previous_connector_camelcase \(.*\)|$previous_connector_camelcase \1\n\t\t\tRoutableConnectors::${payment_gateway_camelcase} => euclid_enums::Connector::${payment_gateway_camelcase},|" crates/api_models/src/routing.rs
sed -i'' -e "s/pub $previous_connector: \(.*\)/pub $previous_connector: \1\n\tpub ${payment_gateway}: ConnectorParams,/" crates/hyperswitch_interfaces/src/configs.rs
sed -i'' -e "s|$previous_connector.base_url \(.*\)|$previous_connector.base_url \1\n${payment_gateway}.base_url = \"$base_url\"|" config/development.toml config/docker_compose.toml config/config.example.toml loadtest/config/development.toml
sed  -r -i'' -e "s/\"$previous_connector\",/\"$previous_connector\",\n    \"${payment_gateway}\",/" config/development.toml config/docker_compose.toml config/config.example.toml loadtest/config/development.toml
sed -i '' -e "s/\(pub enum Connector {\)/\1\n\t${payment_gateway_camelcase},/" crates/api_models/src/enums.rs
sed -i '' -e "/\/\/ Add Separate authentication support for connectors/{N;s/\(.*\)\n/\1\n\t\t\t| Self::${payment_gateway_camelcase}\n/;}" crates/api_models/src/enums.rs
sed -i '' -e "s/\(match connector_name {\)/\1\n\t\tapi_enums::Connector::${payment_gateway_camelcase} => {${payment_gateway}::transformers::${payment_gateway_camelcase}AuthType::try_from(val)?;Ok(())}/" $src/core/admin.rs
sed -i'' -e "s/\(pub enum RoutableConnectors {\)/\1\n\t${payment_gateway_camelcase},/" crates/common_enums/src/enums.rs
sed -i '' -e "s/\(pub enum Connector {\)/\1\n\t${payment_gateway_camelcase},/" crates/euclid/src/enums.rs
sed -i'' -e "s|$previous_connector_camelcase \(.*\)|$previous_connector_camelcase \1\n\t\t\tapi_enums::Connector::${payment_gateway_camelcase} => Self::${payment_gateway_camelcase},|" $src/types/transformers.rs
sed -i'' -e "s/^default_imp_for_\(.*\)/default_imp_for_\1\n\tconnectors::${payment_gateway_camelcase},/" crates/hyperswitch_connectors/src/default_implementations.rs
sed -i'' -e "s/^default_imp_for_\(.*\)/default_imp_for_\1\n\tconnectors::${payment_gateway_camelcase},/" crates/hyperswitch_connectors/src/default_implementations_v2.rs

# Remove temporary files created in above step
rm $conn.rs-e $src/types/api.rs-e $src/configs/settings.rs-e config/development.toml-e config/docker_compose.toml-e config/config.example.toml-e loadtest/config/development.toml-e crates/api_models/src/enums.rs-e crates/euclid/src/enums.rs-e crates/api_models/src/routing.rs-e $src/core/payments/flows.rs-e crates/common_enums/src/enums.rs-e $src/types/transformers.rs-e $src/core/admin.rs-e
cd $conn/

# Generate template files for the connector
cargo install cargo-generate
cargo generate --path ../../../../connector-template -n $payment_gateway

# Move sub files and test files to appropriate folder
mv $payment_gateway/mod.rs $payment_gateway.rs
mv $payment_gateway/test.rs ${tests}/$payment_gateway.rs

# Remove changes from tests if already done for this connector
git checkout ${tests}/main.rs ${test_utils}/connector_auth.rs ${tests}/sample_auth.toml

# Add enum for this connector in test folder
sed -i'' -e "s/mod utils;/mod ${payment_gateway};\nmod utils;/" ${tests}/main.rs
sed -i'' -e "s/    pub $previous_connector: \(.*\)/\tpub $previous_connector: \1\n\tpub ${payment_gateway}: Option<HeaderKey>,/" ${test_utils}/connector_auth.rs
echo "\n\n[${payment_gateway}]\napi_key=\"API Key\"" >> ${tests}/sample_auth.toml

# Remove temporary files created in above step
rm ${tests}/main.rs-e ${test_utils}/connector_auth.rs-e
cargo +nightly fmt --all
cargo check
echo "${GREEN}Successfully created connector. Running the tests of $payment_gateway.rs"

# Runs tests for the new connector
cargo test --package router --test connectors -- $payment_gateway
echo "${ORANGE}Update your credentials for $payment_gateway connector in crates/router/tests/connectors/sample_auth.toml"<|MERGE_RESOLUTION|>--- conflicted
+++ resolved
@@ -6,22 +6,19 @@
     git checkout $self
     cp $self $self.tmp
     # Add new connector to existing list and sort it
-<<<<<<< HEAD
-    connectors=(aci adyen adyenplatform airwallex applepay authorizedotnet bambora bamboraapac bankofamerica billwerk bitpay bluesnap boku braintree cashtocode checkout coinbase cryptopay cybersource datatrans deutschebank dlocal dummyconnector ebanx esnekpos fiserv fiservemea fiuu forte globalpay globepay gocardless gpayments helcim iatapay itaubank klarna mifinity mollie multisafepay netcetera nexinets nexixpay noon novalnet nuvei opayo opennode paybox payeezy payme payone paypal payu placetopay plaid powertranz prophetpay rapyd razorpay shift4 square stax stripe taxjar threedsecureio thunes trustpay tsys volt wellsfargo wellsfargopayout wise worldline worldpay zsl "$1")
-=======
-    connectors=(aci adyen adyenplatform airwallex applepay authorizedotnet bambora bamboraapac bankofamerica billwerk bitpay bluesnap boku braintree cashtocode checkout coinbase cryptopay cybersource datatrans deutschebank digitalvirgo dlocal dummyconnector ebanx fiserv fiservemea fiuu forte globalpay globepay gocardless gpayments helcim iatapay itaubank klarna mifinity mollie multisafepay netcetera nexinets nexixpay noon novalnet nuvei opayo opennode paybox payeezy payme payone paypal payu placetopay plaid powertranz prophetpay rapyd razorpay shift4 square stax stripe taxjar threedsecureio thunes trustpay tsys volt wellsfargo wellsfargopayout wise worldline worldpay zsl "$1")
->>>>>>> 9afb4119
-    IFS=$'\n' sorted=($(sort <<<"${connectors[*]}")); unset IFS
-    res=`echo ${sorted[@]}`
+    connectors=(aci adyen adyenplatform airwallex applepay authorizedotnet bambora bamboraapac bankofamerica billwerk bitpay bluesnap boku braintree cashtocode checkout coinbase cryptopay cybersource datatrans deutschebank digitalvirgo dlocal dummyconnector ebanx esnekpos fiserv fiservemea fiuu forte globalpay globepay gocardless gpayments helcim iatapay itaubank klarna mifinity mollie multisafepay netcetera nexinets nexixpay noon novalnet nuvei opayo opennode paybox payeezy payme payone paypal payu placetopay plaid powertranz prophetpay rapyd razorpay shift4 square stax stripe taxjar threedsecureio thunes trustpay tsys volt wellsfargo wellsfargopayout wise worldline worldpay zsl "$1")
+    IFS=$'\n' sorted=($(sort <<<"${connectors[*]}"))
+    unset IFS
+    res=$(echo ${sorted[@]})
     sed -i'' -e "s/^    connectors=.*/    connectors=($res \"\$1\")/" $self.tmp
     for i in "${!sorted[@]}"; do
-    if [ "${sorted[$i]}" = "$1" ] && [ $i != "0" ]; then
-        # Find and return the connector name where this new connector should be added next to it
-        eval "$2='${sorted[i-1]}'"
-        mv $self.tmp $self
-        rm $self.tmp-e
-        return 0
-    fi
+        if [ "${sorted[$i]}" = "$1" ] && [ $i != "0" ]; then
+            # Find and return the connector name where this new connector should be added next to it
+            eval "$2='${sorted[i - 1]}'"
+            mv $self.tmp $self
+            rm $self.tmp-e
+            return 0
+        fi
     done
     mv $self.tmp $self
     rm $self.tmp-e
@@ -30,13 +27,16 @@
 }
 
 payment_gateway=$(echo $1 | tr '[:upper:]' '[:lower:]')
-base_url=$2;
-payment_gateway_camelcase="$(tr '[:lower:]' '[:upper:]' <<< ${payment_gateway:0:1})${payment_gateway:1}"
+base_url=$2
+payment_gateway_camelcase="$(tr '[:lower:]' '[:upper:]' <<<${payment_gateway:0:1})${payment_gateway:1}"
 src="crates/router/src"
 conn="crates/hyperswitch_connectors/src/connectors"
 tests="../../tests/connectors"
 test_utils="../../../test_utils/src"
-SCRIPT="$( cd -- "$(dirname "$0")" >/dev/null 2>&1 ; pwd -P )"
+SCRIPT="$(
+    cd -- "$(dirname "$0")" >/dev/null 2>&1
+    pwd -P
+)"
 RED='\033[0;31m'
 GREEN='\033[0;32m'
 ORANGE='\033[0;33m'
@@ -54,7 +54,7 @@
 # Add enum for this connector in required places
 previous_connector=''
 find_prev_connector $payment_gateway previous_connector
-previous_connector_camelcase="$(tr '[:lower:]' '[:upper:]' <<< ${previous_connector:0:1})${previous_connector:1}"
+previous_connector_camelcase="$(tr '[:lower:]' '[:upper:]' <<<${previous_connector:0:1})${previous_connector:1}"
 sed -i'' -e "s|pub mod $previous_connector;|pub mod $previous_connector;\npub mod ${payment_gateway};|" $conn.rs
 sed -i'' -e "s/};/, ${payment_gateway}::${payment_gateway_camelcase},\n};/" $conn.rs
 sed -i'' -e "0,/};/s/};/, ${payment_gateway}, ${payment_gateway}::${payment_gateway_camelcase},\n};/" $src/connector.rs
@@ -62,7 +62,7 @@
 sed -i'' -e "s|$previous_connector_camelcase \(.*\)|$previous_connector_camelcase \1\n\t\t\tRoutableConnectors::${payment_gateway_camelcase} => euclid_enums::Connector::${payment_gateway_camelcase},|" crates/api_models/src/routing.rs
 sed -i'' -e "s/pub $previous_connector: \(.*\)/pub $previous_connector: \1\n\tpub ${payment_gateway}: ConnectorParams,/" crates/hyperswitch_interfaces/src/configs.rs
 sed -i'' -e "s|$previous_connector.base_url \(.*\)|$previous_connector.base_url \1\n${payment_gateway}.base_url = \"$base_url\"|" config/development.toml config/docker_compose.toml config/config.example.toml loadtest/config/development.toml
-sed  -r -i'' -e "s/\"$previous_connector\",/\"$previous_connector\",\n    \"${payment_gateway}\",/" config/development.toml config/docker_compose.toml config/config.example.toml loadtest/config/development.toml
+sed -r -i'' -e "s/\"$previous_connector\",/\"$previous_connector\",\n    \"${payment_gateway}\",/" config/development.toml config/docker_compose.toml config/config.example.toml loadtest/config/development.toml
 sed -i '' -e "s/\(pub enum Connector {\)/\1\n\t${payment_gateway_camelcase},/" crates/api_models/src/enums.rs
 sed -i '' -e "/\/\/ Add Separate authentication support for connectors/{N;s/\(.*\)\n/\1\n\t\t\t| Self::${payment_gateway_camelcase}\n/;}" crates/api_models/src/enums.rs
 sed -i '' -e "s/\(match connector_name {\)/\1\n\t\tapi_enums::Connector::${payment_gateway_camelcase} => {${payment_gateway}::transformers::${payment_gateway_camelcase}AuthType::try_from(val)?;Ok(())}/" $src/core/admin.rs
@@ -90,7 +90,7 @@
 # Add enum for this connector in test folder
 sed -i'' -e "s/mod utils;/mod ${payment_gateway};\nmod utils;/" ${tests}/main.rs
 sed -i'' -e "s/    pub $previous_connector: \(.*\)/\tpub $previous_connector: \1\n\tpub ${payment_gateway}: Option<HeaderKey>,/" ${test_utils}/connector_auth.rs
-echo "\n\n[${payment_gateway}]\napi_key=\"API Key\"" >> ${tests}/sample_auth.toml
+echo "\n\n[${payment_gateway}]\napi_key=\"API Key\"" >>${tests}/sample_auth.toml
 
 # Remove temporary files created in above step
 rm ${tests}/main.rs-e ${test_utils}/connector_auth.rs-e
