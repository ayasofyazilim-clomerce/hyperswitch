--- conflicted
+++ resolved
@@ -391,14 +391,11 @@
                 enums::Connector::DummyConnector7 => Ok(ConnectorEnum::Old(Box::new(
                     &connector::DummyConnector::<7>,
                 ))),
-<<<<<<< HEAD
-                enums::Connector::Ebanx => Ok(ConnectorEnum::Old(Box::new(&connector::Ebanx))),
+                enums::Connector::Ebanx => {
+                    Ok(ConnectorEnum::Old(Box::new(connector::Ebanx::new())))
+                }
                 enums::Connector::Esnekpos => {
                     Ok(ConnectorEnum::Old(Box::new(connector::Esnekpos::new())))
-=======
-                enums::Connector::Ebanx => {
-                    Ok(ConnectorEnum::Old(Box::new(connector::Ebanx::new())))
->>>>>>> 21352cf8
                 }
                 enums::Connector::Fiserv => Ok(ConnectorEnum::Old(Box::new(&connector::Fiserv))),
                 enums::Connector::Fiservemea => {
